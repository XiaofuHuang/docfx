--- conflicted
+++ resolved
@@ -14,11 +14,7 @@
   <ItemGroup>
     <PackageReference Include="Azure.Identity" Version="1.2.0-preview.4" />
     <PackageReference Include="Azure.Security.KeyVault.Secrets" Version="4.0.3" />
-<<<<<<< HEAD
-    <PackageReference Include="docs.validation" Version="1.0.0-beta-00192-815d5cd" />
-=======
     <PackageReference Include="docs.validation" Version="1.0.0-beta-00208-a32d80f" />
->>>>>>> c519d38b
     <PackageReference Include="DotLiquid" Version="2.0.361" />
     <PackageReference Include="Glob" Version="1.1.7" />
     <PackageReference Include="LibGit2Sharp.NativeBinaries" Version="2.0.298" />
