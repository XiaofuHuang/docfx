// Copyright (c) Microsoft. All rights reserved.
// Licensed under the MIT license. See LICENSE file in the project root for full license information.

using System;
using System.Collections.Generic;
using System.Linq;
using System.Text;
using Markdig;
using Markdig.Syntax;
using Markdig.Syntax.Inlines;
using Microsoft.DocAsCode.MarkdigEngine.Extensions;
using Microsoft.Docs.Validation;
using Validations.DocFx.Adapter;

#pragma warning disable CS0618

namespace Microsoft.Docs.Build
{
    internal static class ContentValidationExtension
    {
        public static MarkdownPipelineBuilder UseContentValidation(
            this MarkdownPipelineBuilder builder,
            OnlineServiceMarkdownValidatorProvider? validatorProvider,
<<<<<<< HEAD
            Func<List<ValidationNode>, Dictionary<Document, (List<ValidationNode> nodes, bool isIncluded)>> getValidationNodes,
            Func<string, object, MarkdownObject, (string? content, object? file)> readFile)
=======
            Func<List<Heading>, Dictionary<Document, (List<Heading> headings, bool isIncluded)>> getHeadings,
            Func<string, MarkdownObject, (string? content, object? file)> readFile)
>>>>>>> 4b37032a
        {
            var validators = validatorProvider?.GetValidators();
            return builder.Use(document =>
            {
                if (((Document)InclusionContext.File).FilePath.Format == FileFormat.Markdown)
                {
                    var documentNodes = new List<ValidationNode>();
                    document.Visit(node =>
                    {
                        if (node is HeadingBlock headingBlock)
                        {
                            documentNodes.Add(new Heading
                            {
                                Level = headingBlock.Level,
                                SourceInfo = headingBlock.ToSourceInfo(),
                                Content = GetHeadingContent(headingBlock), // used for reporting
                                HeadingChar = headingBlock.HeaderChar,
                                RenderedPlainText = MarkdigUtility.ToPlainText(headingBlock), // used for validation
                                IsVisible = MarkdigUtility.IsVisible(headingBlock),
                            });
                        }
                        else if (node is InclusionBlock inclusionBlock)
                        {
<<<<<<< HEAD
                            // Heading block cannot be in the InclusionInline
                            var inclusionDocument = (Document?)readFile(inclusionBlock.IncludedFilePath, InclusionContext.File, node).file;
=======
                            var includedFilePath = node is InclusionInline inline ? inline.IncludedFilePath : ((InclusionBlock)node).IncludedFilePath;
                            var inclusionDocument = (Document?)readFile(includedFilePath, node).file;
>>>>>>> 4b37032a
                            if (inclusionDocument != null)
                            {
                                documentNodes.Add(new InclusionNode
                                {
                                    SourceInfo = node.ToSourceInfo(),
                                    IncludedFilePath = inclusionDocument.FilePath.ToString(),
                                });
                            }
                        }
                        else if (node is LeafBlock leafBlock)
                        {
                            documentNodes.Add(new ContentNode
                            {
                                SourceInfo = node.ToSourceInfo(),
                                IsVisible = MarkdigUtility.IsVisible(leafBlock),
                            });
                        }

                        return false;
                    });

                    var allNodes = getValidationNodes(documentNodes);

                    if (InclusionContext.IsInclude)
                    {
                        foreach (var (doc, (nodes, _)) in allNodes)
                        {
                            var currentFile = (Document)InclusionContext.File;
                            if (doc == currentFile)
                            {
                                continue;
                            }

                            var index = 0;
                            while (index < nodes.Count)
                            {
                                var current = nodes[index];
                                if (current is InclusionNode inclusionNode && inclusionNode.IncludedFilePath == $"{currentFile.FilePath}")
                                {
                                    nodes.RemoveAt(index);
                                    nodes.InsertRange(index, documentNodes.Select(node =>
                                    {
                                        var newNode = (ValidationNode)node.Clone();
                                        newNode.InclusionSourceInfo = node.SourceInfo;
                                        newNode.SourceInfo = current.SourceInfo;
                                        return newNode;
                                    }));
                                    index += documentNodes.Count - 1;
                                }

                                index++;
                            }
                        }
                    }

                    if (validators != null)
                    {
                        foreach (var validator in validators)
                        {
                            validator.Validate(document);
                        }
                    }
                }
            });
        }

        private static string GetHeadingContent(HeadingBlock headingBlock)
        {
            if (headingBlock.Inline is null || !headingBlock.Inline.Any())
            {
                return string.Empty;
            }

            return GetContainerInlineContent(headingBlock.Inline);
            static string GetContainerInlineContent(ContainerInline containerInline)
            {
                var content = new StringBuilder();
                var child = containerInline.FirstChild;
                while (child != null)
                {
                    if (child is LiteralInline childLiteralInline)
                    {
                        content.Append(childLiteralInline.Content.Text, childLiteralInline.Content.Start, childLiteralInline.Content.Length);
                    }

                    if (child is HtmlInline childHtmlInline)
                    {
                        content.Append(childHtmlInline.Tag);
                    }

                    if (child is ContainerInline childContainerInline)
                    {
                        content.Append(GetContainerInlineContent(childContainerInline));
                    }

                    child = child.NextSibling;
                }

                return content.ToString();
            }
        }

        private class InclusionNode : ValidationNode, ICloneable
        {
            public string? IncludedFilePath { get; set; }

            public InclusionNode()
            {
            }

            protected InclusionNode(InclusionNode inclusionNode)
                : base(inclusionNode)
            {
                this.IncludedFilePath = inclusionNode.IncludedFilePath;
            }

            public override object Clone()
            {
                return new InclusionNode(this);
            }
        }
    }
}<|MERGE_RESOLUTION|>--- conflicted
+++ resolved
@@ -21,13 +21,8 @@
         public static MarkdownPipelineBuilder UseContentValidation(
             this MarkdownPipelineBuilder builder,
             OnlineServiceMarkdownValidatorProvider? validatorProvider,
-<<<<<<< HEAD
             Func<List<ValidationNode>, Dictionary<Document, (List<ValidationNode> nodes, bool isIncluded)>> getValidationNodes,
-            Func<string, object, MarkdownObject, (string? content, object? file)> readFile)
-=======
-            Func<List<Heading>, Dictionary<Document, (List<Heading> headings, bool isIncluded)>> getHeadings,
             Func<string, MarkdownObject, (string? content, object? file)> readFile)
->>>>>>> 4b37032a
         {
             var validators = validatorProvider?.GetValidators();
             return builder.Use(document =>
@@ -51,13 +46,9 @@
                         }
                         else if (node is InclusionBlock inclusionBlock)
                         {
-<<<<<<< HEAD
                             // Heading block cannot be in the InclusionInline
-                            var inclusionDocument = (Document?)readFile(inclusionBlock.IncludedFilePath, InclusionContext.File, node).file;
-=======
-                            var includedFilePath = node is InclusionInline inline ? inline.IncludedFilePath : ((InclusionBlock)node).IncludedFilePath;
-                            var inclusionDocument = (Document?)readFile(includedFilePath, node).file;
->>>>>>> 4b37032a
+                            var inclusionDocument = (Document?)readFile(inclusionBlock.IncludedFilePath, node).file;
+
                             if (inclusionDocument != null)
                             {
                                 documentNodes.Add(new InclusionNode
