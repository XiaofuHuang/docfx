// Copyright (c) Microsoft. All rights reserved.
// Licensed under the MIT license. See LICENSE file in the project root for full license information.

using System;
using System.IO;
using System.Linq;
using Markdig;
using Markdig.Parsers;
using Markdig.Renderers;
using Markdig.Syntax;
using Markdig.Syntax.Inlines;
using Microsoft.DocAsCode.MarkdigEngine.Extensions;

#pragma warning disable CS0618

namespace Microsoft.Docs.Build
{
    internal static class MarkdigUtility
    {
        public static SourceInfo? ToSourceInfo(this MarkdownObject obj, int? line = null, FilePath? file = null)
        {
            var path = file ?? (InclusionContext.File as Document)?.FilePath;
            if (path is null)
            {
                return default;
            }

            if (line != null)
            {
                return new SourceInfo(path, line.Value + 1, 0);
            }

            // Line info in markdown object is zero based, turn it into one based.
            return new SourceInfo(path, obj.Line + 1, obj.Column + 1);
        }

        public static SourceInfo? ToSourceInfo(this MarkdownObject obj, in HtmlTextRange html)
        {
            var path = (InclusionContext.File as Document)?.FilePath;
            if (path is null)
            {
                return default;
            }

            var start = OffSet(obj.Line, obj.Column, html.Start.Line, html.Start.Column);
            var end = OffSet(obj.Line, obj.Column, html.End.Line, html.End.Column);

            return new SourceInfo(path, start.line + 1, start.column + 1, end.line + 1, end.column + 1);

            static (int line, int column) OffSet(int line1, int column1, int line2, int column2)
            {
                return line2 == 0 ? (line1, column1 + column2) : (line1 + line2, column2);
            }
        }

        /// <summary>
        /// Traverse the markdown object graph, returns true to skip the current node.
        /// </summary>
        public static void Visit(this MarkdownObject? obj, Func<MarkdownObject, bool> action)
        {
            if (obj is null)
            {
                return;
            }

            if (action(obj))
            {
                return;
            }

            if (obj is ContainerBlock block)
            {
                foreach (var child in block)
                {
                    Visit(child, action);
                }
            }
            else if (obj is ContainerInline inline)
            {
                foreach (var child in inline)
                {
                    Visit(child, action);
                }
            }
            else if (obj is LeafBlock leaf)
            {
                Visit(leaf.Inline, action);
            }
        }

        /// <summary>
        /// Traverses the markdown object graph and replace each node with another node,
        /// If <paramref name="action"/> returns null, remove the node from the graph.
        /// </summary>
        public static MarkdownObject Replace(this MarkdownObject obj, Func<MarkdownObject, MarkdownObject> action)
        {
            obj = action(obj);

            if (obj is ContainerBlock block)
            {
                for (var i = 0; i < block.Count; i++)
                {
                    var replacement = (Block)Replace(block[i], action);
                    if (replacement != block[i])
                    {
                        block.RemoveAt(i--);
                        if (replacement != null)
                        {
                            block.Insert(i, replacement);
                        }
                    }
                }
            }
            else if (obj is ContainerInline inline)
            {
                foreach (var child in inline)
                {
                    var replacement = Replace(child, action);
                    if (replacement is null)
                    {
                        child.Remove();
                    }
                    else if (replacement != child)
                    {
                        child.ReplaceBy((Inline)replacement);
                    }
                }
            }
            else if (obj is LeafBlock leaf)
            {
                leaf.Inline = (ContainerInline)Replace(leaf.Inline, action);
            }

            return obj;
        }

        public static MarkdownPipelineBuilder Use(this MarkdownPipelineBuilder builder, ProcessDocumentDelegate documentProcessed)
        {
            builder.Extensions.Add(new DelegatingExtension(pipeline => pipeline.DocumentProcessed += documentProcessed));
            return builder;
        }

        public static string ToPlainText(this MarkdownObject containerBlock)
        {
            using var writer = new StringWriter();
            var renderer = new HtmlRenderer(writer)
            {
                EnableHtmlForBlock = false,
                EnableHtmlForInline = false,
                EnableHtmlEscape = false,
            };

            renderer.Render(containerBlock);
            writer.Flush();

            return writer.ToString();
        }

        public static bool IsVisible(this MarkdownObject markdownObject)
        {
            var visible = false;
            Visit(markdownObject, node =>
            {
                switch (node)
                {
                    case HtmlBlock htmlBlock:
                        foreach (var line in htmlBlock.Lines.Lines)
                        {
                            visible = visible || VisibleHtml(line.Slice.Text);
                            if (visible)
                            {
                                return true;
                            }
                        }
                        return true;
<<<<<<< HEAD
                    case ThematicBreakBlock _:
                        visiable = false;
                        return true;
                    case HeadingBlock headingBlock when headingBlock.Inline is null || !headingBlock.Inline.Any():
                        visiable = false;
                        return true;
                    case LeafBlock leafBlock when leafBlock.Inline is null || !leafBlock.Inline.Any():
                        visiable = true;
                        return true;
                    case HtmlInline htmlInline:
                        visiable = visiable || VisibleHtml(htmlInline.Tag);
                        return false;
=======
                    case HtmlInline htmlInline:
                        visible = visible || VisibleHtml(htmlInline.Tag);
                        break;
                    case HeadingBlock headingBlock when headingBlock.Inline is null || !headingBlock.Inline.Any():
                        // empty heading
                        break;
                    case LeafBlock leafBlock when leafBlock.Inline is null || !leafBlock.Inline.Any():
>>>>>>> bc7c5256
                    case LeafInline _:
                        visible = true;
                        break;
                    default:
                        break;
                }

                return visible;
            });

            return visible;

            static bool VisibleHtml(string? html)
            {
                if (string.IsNullOrWhiteSpace(html))
                {
                    return false;
                }

                var visibleHtml = false;
                var reader = new HtmlReader(html);
                while (!visibleHtml && reader.Read(out var token))
                {
                    visibleHtml = visibleHtml || VisibleHtmlToken(token);
                }

                return visibleHtml;
            }

            static bool VisibleHtmlToken(HtmlToken token)
                => token.Type switch
                {
                    HtmlTokenType.Text => !token.RawText.Span.IsWhiteSpace(),
                    HtmlTokenType.Comment => false,
                    _ => true,
                };
        }

        private class DelegatingExtension : IMarkdownExtension
        {
            private readonly Action<MarkdownPipelineBuilder> _setupPipeline;

            public DelegatingExtension(Action<MarkdownPipelineBuilder> setupPipeline)
            {
                _setupPipeline = setupPipeline;
            }

            public void Setup(MarkdownPipelineBuilder pipeline) => _setupPipeline?.Invoke(pipeline);

            public void Setup(MarkdownPipeline pipeline, IMarkdownRenderer renderer)
            {
            }
        }
    }
}<|MERGE_RESOLUTION|>--- conflicted
+++ resolved
@@ -173,20 +173,6 @@
                             }
                         }
                         return true;
-<<<<<<< HEAD
-                    case ThematicBreakBlock _:
-                        visiable = false;
-                        return true;
-                    case HeadingBlock headingBlock when headingBlock.Inline is null || !headingBlock.Inline.Any():
-                        visiable = false;
-                        return true;
-                    case LeafBlock leafBlock when leafBlock.Inline is null || !leafBlock.Inline.Any():
-                        visiable = true;
-                        return true;
-                    case HtmlInline htmlInline:
-                        visiable = visiable || VisibleHtml(htmlInline.Tag);
-                        return false;
-=======
                     case HtmlInline htmlInline:
                         visible = visible || VisibleHtml(htmlInline.Tag);
                         break;
@@ -194,7 +180,6 @@
                         // empty heading
                         break;
                     case LeafBlock leafBlock when leafBlock.Inline is null || !leafBlock.Inline.Any():
->>>>>>> bc7c5256
                     case LeafInline _:
                         visible = true;
                         break;
