--- conflicted
+++ resolved
@@ -795,11 +795,10 @@
 outputs:
   a.json:
   .errors.log: |
-<<<<<<< HEAD
-    ["suggestion","headings-with-underline","Bad 1 format: 'Title 1'. Use hashes to create H1(#) or H2(##)","a.md",5,1]
-    ["suggestion","headings-with-underline","Bad 2 format: 'Title 2'. Use hashes to create H1(#) or H2(##)","a.md",8,1]
-    ["suggestion","headings-with-underline","Bad 2 format: 'Multiple Title2 Line 1\nMultiple Title2 Line 2'. Use hashes to create H1(#) or H2(##)","a.md",12,1]
-    ["suggestion","headings-with-underline","Bad 2 format: 'Title 2'. Use hashes to create H1(#) or H2(##)","b.md",2,1]
+    {"message_severity":"suggestion","code":"headings-with-underline","message":"Bad 1 format: 'Title 1'. Use hashes to create H1(#) or H2(##)","file":"a.md","line":5,"column":1}
+    {"message_severity":"suggestion","code":"headings-with-underline","message":"Bad 2 format: 'Title 2'. Use hashes to create H1(#) or H2(##)","file":"a.md","line":8,"column":1}
+    {"message_severity":"suggestion","code":"headings-with-underline","message":"Bad 2 format: 'Multiple Title2 Line 1\nMultiple Title2 Line 2'. Use hashes to create H1(#) or H2(##)","file":"a.md","line":12,"column":1}
+    {"message_severity":"suggestion","code":"headings-with-underline","message":"Bad 2 format: 'Title 2'. Use hashes to create H1(#) or H2(##)","file":"b.md","line":2,"column":1}
 ---
 # Content Validation - EmptyHeadings
 inputs:
@@ -852,19 +851,13 @@
   a.json:
   image.png:
   .errors.log: |
-    ["suggestion","heading-empty","Empty h2. Headings must have content.","a.md",2,1]
-    ["suggestion","heading-empty","Empty h3. Headings must have content.","a.md",3,1]
-    ["suggestion","heading-empty","Empty h4. Headings must have content.","a.md",4,1]
-    ["suggestion","heading-empty","Empty h5. Headings must have content.","a.md",5,1]
-    ["suggestion","heading-empty","Empty h6. Headings must have content.","a.md",6,1]
-    ["suggestion","heading-empty","Empty h6. Headings must have content.","a.md",7,1]
-    ["suggestion","heading-empty","Empty h6. Headings must have content.","a.md",8,1]
-    ["suggestion","heading-empty","Empty h6. Headings must have content.","a.md",9,1]
-    ["suggestion","heading-empty","Empty h6. Headings must have content.","a.md",10,1]
-    ["suggestion","heading-empty","Empty h6. Headings must have content.","a.md",11,1]
-=======
-    {"message_severity":"suggestion","code":"headings-with-underline","message":"Bad 1 format: 'Title 1'. Use hashes to create H1(#) or H2(##)","file":"a.md","line":5,"column":1}
-    {"message_severity":"suggestion","code":"headings-with-underline","message":"Bad 2 format: 'Title 2'. Use hashes to create H1(#) or H2(##)","file":"a.md","line":8,"column":1}
-    {"message_severity":"suggestion","code":"headings-with-underline","message":"Bad 2 format: 'Multiple Title2 Line 1\nMultiple Title2 Line 2'. Use hashes to create H1(#) or H2(##)","file":"a.md","line":12,"column":1}
-    {"message_severity":"suggestion","code":"headings-with-underline","message":"Bad 2 format: 'Title 2'. Use hashes to create H1(#) or H2(##)","file":"b.md","line":2,"column":1}
->>>>>>> 0d4294c7
+    {"message_severity": "suggestion","code": "heading-empty","message": "Empty h2. Headings must have content.","file": "a.md","line": 2,"column": 1}
+    {"message_severity": "suggestion","code": "heading-empty","message": "Empty h3. Headings must have content.","file": "a.md","line": 3,"column": 1}
+    {"message_severity": "suggestion","code": "heading-empty","message": "Empty h4. Headings must have content.","file": "a.md","line": 4,"column": 1}
+    {"message_severity": "suggestion","code": "heading-empty","message": "Empty h5. Headings must have content.","file": "a.md","line": 5,"column": 1}
+    {"message_severity": "suggestion","code": "heading-empty","message": "Empty h6. Headings must have content.","file": "a.md","line": 6,"column": 1}
+    {"message_severity": "suggestion","code": "heading-empty","message": "Empty h6. Headings must have content.","file": "a.md","line": 7,"column": 1}
+    {"message_severity": "suggestion","code": "heading-empty","message": "Empty h6. Headings must have content.","file": "a.md","line": 8,"column": 1}
+    {"message_severity": "suggestion","code": "heading-empty","message": "Empty h6. Headings must have content.","file": "a.md","line": 9,"column": 1}
+    {"message_severity": "suggestion","code": "heading-empty","message": "Empty h6. Headings must have content.","file": "a.md","line": 10,"column": 1}
+    {"message_severity": "suggestion","code": "heading-empty","message": "Empty h6. Headings must have content.","file": "a.md","line": 11,"column": 1}